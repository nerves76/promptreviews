--- conflicted
+++ resolved
@@ -1,11 +1,5 @@
 "use client";
 
-<<<<<<< HEAD
-import { ReviewerProvider } from "@/contexts/ReviewerContext";
-
-export function Providers({ children }: { children: React.ReactNode }) {
-  return <ReviewerProvider>{children}</ReviewerProvider>;
-=======
 import { AuthProvider } from "@/auth";
 import { ReviewerProvider } from "@/contexts/ReviewerContext";
 import { BusinessGuard } from "@/auth/guards/BusinessGuard";
@@ -27,5 +21,4 @@
       </GlobalLoaderProvider>
     </AuthProvider>
   );
->>>>>>> b12d1d29
 }