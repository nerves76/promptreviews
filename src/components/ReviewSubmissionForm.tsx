"use client";

import { useState, useEffect } from "react";
<<<<<<< HEAD
import { supabase } from "@/utils/supabase";
import { useReviewer } from "@/contexts/ReviewerContext";
import type { PromptPage } from "@/utils/supabase";
=======
import { createClient } from "@/auth/providers/supabase";
import { useReviewer } from "@/contexts/ReviewerContext";
import type { PromptPage } from "@/auth/providers/supabase";
>>>>>>> b12d1d29

const PLATFORM_OPTIONS = [
  "Google Business Profile",
  "Yelp",
  "Facebook",
  "TripAdvisor",
  "Angi",
  "Houzz",
  "BBB",
  "Thumbtack",
  "HomeAdvisor",
  "Trustpilot",
  "Other",
];

interface ReviewSubmissionFormProps {
  promptPageId: string;
  platform?: string;
  reviewContent: string;
  promptPage?: PromptPage;
  onSuccess?: () => void;
  onError?: (error: string) => void;
}

export default function ReviewSubmissionForm({
  promptPageId,
  platform: initialPlatform = "",
  reviewContent,
  promptPage,
  onSuccess,
  onError,
}: ReviewSubmissionFormProps) {
  const supabase = createClient();
  const { reviewerInfo, updateReviewerInfo } = useReviewer();
  const [isSubmitting, setIsSubmitting] = useState(false);
  const [error, setError] = useState<string | null>(null);
  const [platform, setPlatform] = useState(
    initialPlatform || "Google Business Profile",
  );
  const [customPlatform, setCustomPlatform] = useState("");

  // Auto-populate name from prompt page if available
  useEffect(() => {
    if (promptPage?.first_name && !reviewerInfo.name) {
      updateReviewerInfo({
        name: promptPage.first_name,
        role: promptPage.role || "",
      });
    }
  }, [promptPage, reviewerInfo.name, updateReviewerInfo]);

  // Get the review group ID from localStorage or create a new one
  const getReviewGroupId = () => {
    const storedGroupId = localStorage.getItem("reviewGroupId");
    if (storedGroupId) return storedGroupId;
    const newGroupId = crypto.randomUUID();
    localStorage.setItem("reviewGroupId", newGroupId);
    return newGroupId;
  };

  const handleSubmit = async (e: React.FormEvent) => {
    e.preventDefault();
    if (!reviewerInfo.name.trim()) {
      setError("Please enter your name");
      return;
    }
    const platformToSave =
      platform === "Other" ? customPlatform.trim() : platform;
    if (!platformToSave) {
      setError("Please select or enter a platform");
      return;
    }
    setIsSubmitting(true);
    setError(null);
    try {
      const { error: submissionError } = await supabase
        .from("review_submissions")
        .insert({
          prompt_page_id: promptPageId,
          platform: platformToSave,
          status: "submitted",
          first_name: reviewerInfo.name.trim().split(' ')[0],
          last_name: reviewerInfo.name.trim().split(' ').slice(1).join(' ') || null,
          reviewer_role: reviewerInfo.role.trim() || null,
          review_content: reviewContent,
          review_group_id: getReviewGroupId(),
          user_agent: navigator.userAgent,
          ip_address: null, // This will be handled server-side for security
        });
      if (submissionError) throw submissionError;
      onSuccess?.();
    } catch (err) {
      console.error("Error submitting review:", err);
      setError("Failed to submit review. Please try again.");
      onError?.(err instanceof Error ? err.message : "Failed to submit review");
    } finally {
      setIsSubmitting(false);
    }
  };

  return (
    <form onSubmit={handleSubmit} className="space-y-4">
      <div className="flex flex-col md:flex-row gap-4">
        <div className="flex-1">
          <label
            htmlFor="reviewerName"
            className="block text-sm font-medium text-gray-700"
          >
            Your Name <span className="text-red-500">*</span>
          </label>
          <input
            type="text"
            id="reviewerName"
            value={reviewerInfo.name}
            onChange={(e) => updateReviewerInfo({ name: e.target.value })}
            placeholder="Sally W"
            className="mt-1 block w-full rounded-lg shadow-md bg-gray-50 focus:ring-2 focus:ring-indigo-400 focus:outline-none sm:text-sm border border-gray-200 py-3 px-4"
            required
          />
        </div>
        <div className="flex-1">
          <label
            htmlFor="reviewerRole"
            className="block text-sm font-medium text-gray-700"
          >
            Role/Position/Occupation
          </label>
          <input
            type="text"
            id="reviewerRole"
            value={reviewerInfo.role}
            onChange={(e) => updateReviewerInfo({ role: e.target.value })}
            placeholder="Store Manager, GreenSprout Co-Op"
            className="mt-1 block w-full rounded-lg shadow-md bg-gray-50 focus:ring-2 focus:ring-indigo-400 focus:outline-none sm:text-sm border border-gray-200 py-3 px-4"
          />
        </div>
      </div>
      <div>
        <label
          htmlFor="platform"
          className="block text-sm font-medium text-gray-700"
        >
          Platform <span className="text-red-500">*</span>
        </label>
        <select
          id="platform"
          value={platform}
          onChange={(e) => setPlatform(e.target.value)}
          className="mt-1 block w-full rounded-lg shadow-md bg-gray-50 focus:ring-2 focus:ring-indigo-400 focus:outline-none sm:text-sm border border-gray-200 py-3 px-4"
          required
        >
          <option value="">Select a platform</option>
          {PLATFORM_OPTIONS.map((opt) => (
            <option key={opt} value={opt}>
              {opt}
            </option>
          ))}
        </select>
        {platform === "Other" && (
          <input
            type="text"
            className="mt-2 block w-full rounded-lg shadow-md bg-gray-50 focus:ring-2 focus:ring-indigo-400 focus:outline-none sm:text-sm border border-gray-200 py-3 px-4"
            placeholder="Enter platform name"
            value={customPlatform}
            onChange={(e) => setCustomPlatform(e.target.value)}
            required
          />
        )}
      </div>
      {error && <div className="text-red-500 text-sm">{error}</div>}
      <button
        type="submit"
        className="w-full py-3 px-6 bg-slate-blue text-white rounded-lg font-semibold hover:bg-slate-blue/90 transition-colors"
        disabled={isSubmitting}
      >
        {isSubmitting ? "Submitting..." : "Submit Review"}
      </button>
    </form>
  );
}<|MERGE_RESOLUTION|>--- conflicted
+++ resolved
@@ -1,15 +1,9 @@
 "use client";
 
 import { useState, useEffect } from "react";
-<<<<<<< HEAD
-import { supabase } from "@/utils/supabase";
-import { useReviewer } from "@/contexts/ReviewerContext";
-import type { PromptPage } from "@/utils/supabase";
-=======
 import { createClient } from "@/auth/providers/supabase";
 import { useReviewer } from "@/contexts/ReviewerContext";
 import type { PromptPage } from "@/auth/providers/supabase";
->>>>>>> b12d1d29
 
 const PLATFORM_OPTIONS = [
   "Google Business Profile",
