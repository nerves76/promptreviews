"use client";
<<<<<<< HEAD
import { Providers } from "@/components/Providers";
=======
import SpriteLoader from "@/components/SpriteLoader";
>>>>>>> b12d1d29

export default function ClientRoot({
  children,
}: {
  children: React.ReactNode;
}) {
<<<<<<< HEAD
  return <Providers>{children}</Providers>;
=======
  return (
    <>
      <SpriteLoader />
      {children}
    </>
  );
>>>>>>> b12d1d29
}<|MERGE_RESOLUTION|>--- conflicted
+++ resolved
@@ -1,23 +1,15 @@
 "use client";
-<<<<<<< HEAD
-import { Providers } from "@/components/Providers";
-=======
 import SpriteLoader from "@/components/SpriteLoader";
->>>>>>> b12d1d29
 
 export default function ClientRoot({
   children,
 }: {
   children: React.ReactNode;
 }) {
-<<<<<<< HEAD
-  return <Providers>{children}</Providers>;
-=======
   return (
     <>
       <SpriteLoader />
       {children}
     </>
   );
->>>>>>> b12d1d29
 }