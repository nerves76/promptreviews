import { Resend } from "resend";
<<<<<<< HEAD
=======
import { sendWelcomeEmail as sendTemplatedWelcomeEmail } from "./emailTemplates";
>>>>>>> b12d1d29

const resend = new Resend(process.env.RESEND_API_KEY);

export const sendWelcomeEmail = async (email: string, name: string) => {
<<<<<<< HEAD
  const loginUrl = process.env.NEXT_PUBLIC_APP_URL
    ? `${process.env.NEXT_PUBLIC_APP_URL}/login`
    : "https://promptreviews.com/login";
  const dashboardUrl = process.env.NEXT_PUBLIC_APP_URL
    ? `${process.env.NEXT_PUBLIC_APP_URL}/dashboard`
    : "https://promptreviews.com/dashboard";

  try {
    const result = await resend.emails.send({
      from: "PromptReviews <noreply@updates.promptreviews.app>",
      to: email,
      subject: "Welcome to PromptReviews! 🎉",
      html: `<p>Hi ${name},</p>
        <p>Welcome to PromptReviews! We're excited to have you on board.</p>
        <p>You can <a href="${loginUrl}">log in here</a> or go directly to your <a href="${dashboardUrl}">dashboard</a>.</p>
        <p>Thanks for joining us!<br/>- The PromptReviews Team</p>`,
    });
    return { success: true, result };
  } catch (error) {
    console.error("Error sending welcome email (Resend):", error);
=======
  try {
    // Use the new template system
    const result = await sendTemplatedWelcomeEmail(email, name);
    return result;
  } catch (error) {
    console.error("Error sending welcome email:", error);
>>>>>>> b12d1d29
    return { success: false, error };
  }
};

export const sendReviewNotificationEmail = async (
  email: string,
  reviewer: string,
  platform: string,
  review: string,
  review_type: string = "review",
  accountFirstName?: string,
) => {
  let subject = "";
  const firstName = reviewer.split(" ")[0] || reviewer;
  if (review_type === "feedback") {
    subject = `You've got feedback: ${firstName} submitted feedback`;
  } else if (review_type === "testimonial" || review_type === "photo") {
    subject = `You've got praise! ${firstName} submitted a testimonial & photo`;
  } else {
    subject = `You've got praise! ${firstName} submitted a review on ${platform}`;
  }

  const accountName = accountFirstName || "there";
  const loginUrl = process.env.NEXT_PUBLIC_APP_URL
    ? `${process.env.NEXT_PUBLIC_APP_URL}/dashboard`
<<<<<<< HEAD
    : "https://promptreviews.com/dashboard";
=======
    : "https://promptreviews.app/dashboard";
>>>>>>> b12d1d29

  const text = `Hi ${accountName},\n\nYou've got a new Prompt Review.\n\nLog in here to check it out:\n${loginUrl}\n\n:)
Chris`;

  try {
    const result = await resend.emails.send({
<<<<<<< HEAD
      from: "PromptReviews <noreply@updates.promptreviews.app>",
=======
      from: "Prompt Reviews <hello@updates.promptreviews.app>",
>>>>>>> b12d1d29
      to: email,
      subject,
      text,
    });
    return { success: true, result };
  } catch (error) {
    console.error("Error sending review notification email (Resend):", error);
    return { success: false, error };
  }
};<|MERGE_RESOLUTION|>--- conflicted
+++ resolved
@@ -1,41 +1,15 @@
 import { Resend } from "resend";
-<<<<<<< HEAD
-=======
 import { sendWelcomeEmail as sendTemplatedWelcomeEmail } from "./emailTemplates";
->>>>>>> b12d1d29
 
 const resend = new Resend(process.env.RESEND_API_KEY);
 
 export const sendWelcomeEmail = async (email: string, name: string) => {
-<<<<<<< HEAD
-  const loginUrl = process.env.NEXT_PUBLIC_APP_URL
-    ? `${process.env.NEXT_PUBLIC_APP_URL}/login`
-    : "https://promptreviews.com/login";
-  const dashboardUrl = process.env.NEXT_PUBLIC_APP_URL
-    ? `${process.env.NEXT_PUBLIC_APP_URL}/dashboard`
-    : "https://promptreviews.com/dashboard";
-
-  try {
-    const result = await resend.emails.send({
-      from: "PromptReviews <noreply@updates.promptreviews.app>",
-      to: email,
-      subject: "Welcome to PromptReviews! 🎉",
-      html: `<p>Hi ${name},</p>
-        <p>Welcome to PromptReviews! We're excited to have you on board.</p>
-        <p>You can <a href="${loginUrl}">log in here</a> or go directly to your <a href="${dashboardUrl}">dashboard</a>.</p>
-        <p>Thanks for joining us!<br/>- The PromptReviews Team</p>`,
-    });
-    return { success: true, result };
-  } catch (error) {
-    console.error("Error sending welcome email (Resend):", error);
-=======
   try {
     // Use the new template system
     const result = await sendTemplatedWelcomeEmail(email, name);
     return result;
   } catch (error) {
     console.error("Error sending welcome email:", error);
->>>>>>> b12d1d29
     return { success: false, error };
   }
 };
@@ -61,22 +35,14 @@
   const accountName = accountFirstName || "there";
   const loginUrl = process.env.NEXT_PUBLIC_APP_URL
     ? `${process.env.NEXT_PUBLIC_APP_URL}/dashboard`
-<<<<<<< HEAD
-    : "https://promptreviews.com/dashboard";
-=======
     : "https://promptreviews.app/dashboard";
->>>>>>> b12d1d29
 
   const text = `Hi ${accountName},\n\nYou've got a new Prompt Review.\n\nLog in here to check it out:\n${loginUrl}\n\n:)
 Chris`;
 
   try {
     const result = await resend.emails.send({
-<<<<<<< HEAD
-      from: "PromptReviews <noreply@updates.promptreviews.app>",
-=======
       from: "Prompt Reviews <hello@updates.promptreviews.app>",
->>>>>>> b12d1d29
       to: email,
       subject,
       text,
