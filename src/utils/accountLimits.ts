--- conflicted
+++ resolved
@@ -1,17 +1,5 @@
 import { SupabaseClient } from "@supabase/supabase-js";
 
-<<<<<<< HEAD
-export async function checkAccountLimits(
-  supabase: SupabaseClient,
-  userId: string,
-  type: "prompt_page" | "contact",
-) {
-  // Fetch account
-  const { data: account, error: accountError } = await supabase
-    .from("accounts")
-    .select("*")
-    .eq("id", userId)
-=======
 // Plan limits configuration
 const PLAN_LIMITS = {
   grower: {
@@ -50,7 +38,6 @@
     .from("accounts")
     .select("*")
     .eq("id", accountId)
->>>>>>> b12d1d29
     .single();
   if (accountError || !account) {
     return { allowed: false, reason: "Account not found" };
@@ -102,20 +89,6 @@
   // Handle paid accounts with trial and subscription logic
   const now = new Date();
   const inTrial = account.trial_end && new Date(account.trial_end) > now;
-<<<<<<< HEAD
-  let limit = 0;
-  if (account.plan === "grower") {
-    limit = type === "prompt_page" ? 4 : Infinity; // Only limit custom prompt pages
-    if (!inTrial && !account.is_free_account_account_account) {
-      return { allowed: false, reason: "Trial ended. Please upgrade." };
-    }
-  } else if (account.plan === "builder") {
-    limit = 100;
-  } else if (account.plan === "community_champion") {
-    limit = 500;
-  } else if (account.plan === "free") {
-    return { allowed: true };
-=======
   const plan = account.plan || 'grower';
   
   // Use plan limits for grower accounts, database limits for paid accounts
@@ -140,7 +113,6 @@
   // Check if trial ended for grower accounts without payment
   if (plan === "grower" && !inTrial && !account.stripe_customer_id) {
     return { allowed: false, reason: "Trial ended. Please upgrade." };
->>>>>>> b12d1d29
   }
 
   // Count current usage
@@ -149,22 +121,14 @@
     const { count: promptPageCount } = await supabase
       .from("prompt_pages")
       .select("*", { count: "exact", head: true })
-<<<<<<< HEAD
-      .eq("account_id", userId)
-=======
       .eq("account_id", accountId)
->>>>>>> b12d1d29
       .neq("is_universal", true);
     count = promptPageCount || 0;
   } else if (type === "contact") {
     const { count: contactCount } = await supabase
       .from("contacts")
       .select("*", { count: "exact", head: true })
-<<<<<<< HEAD
-      .eq("account_id", userId);
-=======
       .eq("account_id", accountId);
->>>>>>> b12d1d29
     count = contactCount || 0;
   }
 
@@ -181,14 +145,6 @@
 
 export async function isAccountBlocked(
   supabase: any,
-<<<<<<< HEAD
-  userId: string,
-): Promise<boolean> {
-  const { data: account } = await supabase
-    .from("accounts")
-    .select("*")
-    .eq("id", userId)
-=======
   accountId: string,
 ): Promise<boolean> {
   if (!accountId) {
@@ -199,7 +155,6 @@
     .from("accounts")
     .select("*")
     .eq("id", accountId)
->>>>>>> b12d1d29
     .single();
   if (!account) return false;
 
@@ -212,14 +167,9 @@
   const now = new Date();
   const trialEnd = account.trial_end ? new Date(account.trial_end) : null;
   const isTrialExpired = trialEnd && now > trialEnd;
-<<<<<<< HEAD
-  const isPaid = account.plan !== "grower" || account.is_free_account;
-  return Boolean(isTrialExpired && !isPaid);
-=======
   const hasPaidSubscription = account.stripe_customer_id && account.subscription_status === 'active';
   const isPaidPlan = account.plan !== "grower" && account.plan !== "no_plan";
   
   // Block if trial expired and no paid subscription
   return Boolean(isTrialExpired && !hasPaidSubscription && !isPaidPlan);
->>>>>>> b12d1d29
 }