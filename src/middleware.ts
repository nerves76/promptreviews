--- conflicted
+++ resolved
@@ -1,15 +1,3 @@
-<<<<<<< HEAD
-import { createServerClient } from "@supabase/ssr";
-import { NextResponse } from "next/server";
-import type { NextRequest } from "next/server";
-import { getSessionOrMock } from "@/utils/supabase";
-
-export async function middleware(req: NextRequest) {
-  const res = NextResponse.next();
-
-  // Only require auth in production
-  if (process.env.NODE_ENV !== "production") {
-=======
 import { NextResponse } from "next/server";
 import type { NextRequest } from "next/server";
 
@@ -50,7 +38,6 @@
       'Content-Security-Policy',
       "frame-ancestors 'self' http://localhost:* https://localhost:* http://*.promptreviews.app https://*.promptreviews.app *;"
     );
->>>>>>> b12d1d29
     return res;
   }
   
@@ -99,57 +86,6 @@
           return value;
         },
         set: (name, value, options) => {
-<<<<<<< HEAD
-          res.cookies.set({
-            name,
-            value,
-            ...options,
-          });
-        },
-        remove: (name, options) => {
-          res.cookies.set({
-            name,
-            value: "",
-            ...options,
-          });
-        },
-      },
-    },
-  );
-
-  // Refresh session if expired - required for Server Components
-  const {
-    data: { session },
-  } = await getSessionOrMock(supabase);
-
-  // Protect dashboard routes and specific subpages in production only
-  const protectedDashboardSubpages = [
-    "/dashboard/analytics",
-    "/dashboard/business-profile",
-    "/dashboard/style",
-    "/dashboard/contacts",
-  ];
-
-  if (req.nextUrl.pathname.startsWith("/dashboard")) {
-    if (!session) {
-      const isUniversal = req.nextUrl.pathname.startsWith(
-        "/dashboard/universal",
-      );
-      const isPrompt = req.nextUrl.pathname.startsWith(
-        "/dashboard/prompt-pages",
-      );
-      const isProtectedSubpage = protectedDashboardSubpages.some((subpage) =>
-        req.nextUrl.pathname.startsWith(subpage),
-      );
-      if (
-        !isUniversal &&
-        !isPrompt &&
-        (req.nextUrl.pathname === "/dashboard" || isProtectedSubpage)
-      ) {
-        const redirectUrl = new URL("/auth/sign-in", req.url);
-        return NextResponse.redirect(redirectUrl);
-      }
-=======
           // In middleware, we use response cookies
           res.cookies.set({ name, value, ...options });
         },
@@ -221,21 +157,8 @@
     // In development, log but don't redirect
     if (nodeEnv !== "production") {
       return res;
->>>>>>> b12d1d29
-    }
-
-<<<<<<< HEAD
-  // Protect API routes, but allow public access to /api/track-event and /api/track-review
-  if (req.nextUrl.pathname.startsWith("/api")) {
-    if (
-      req.nextUrl.pathname === "/api/track-event" ||
-      req.nextUrl.pathname === "/api/track-review"
-    ) {
-      return res;
-    }
-    if (!session) {
-      return NextResponse.json({ error: "Unauthorized" }, { status: 401 });
-=======
+    }
+
     // Redirect to sign-in if no session (API routes only now)
     if (!hasSession) {
       console.log('Middleware: No session found for API route, redirecting to sign-in', {
@@ -245,12 +168,8 @@
       });
       const signInUrl = new URL('/auth/sign-in', req.url);
       return NextResponse.redirect(signInUrl);
->>>>>>> b12d1d29
-    }
-
-<<<<<<< HEAD
-  return res;
-=======
+    }
+
     return res;
   } catch (error) {
     console.error('Middleware: Unexpected error:', error);
@@ -265,15 +184,11 @@
     return NextResponse.redirect(signInUrl);
   }
   === END OF COMMENTED AUTH CODE === */
->>>>>>> b12d1d29
 }
 
 // Configure which routes to run middleware on
 // IMPORTANT: Using negative lookahead to exclude static assets
 export const config = {
-<<<<<<< HEAD
-  matcher: ["/dashboard/:path*", "/api/:path*"],
-=======
   matcher: [
     /*
      * Match all request paths except for the ones starting with:
@@ -285,5 +200,4 @@
      */
     '/((?!_next/static|_next/image|favicon.ico|public|.*\\.).*)',
   ],
->>>>>>> b12d1d29
 };